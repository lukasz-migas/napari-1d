--- conflicted
+++ resolved
@@ -59,13 +59,8 @@
 	scikit-image
 dev = 
 	pre-commit>=2.9.0
-<<<<<<< HEAD
 	black==22.12.0
-	flake8==4.0.1
-=======
-	black==22.6.0
 	flake8==5.0.4
->>>>>>> 607f2b95
 	PySide2>=5.13.2,!=5.15.0
 	%(testing)s
 docs =
