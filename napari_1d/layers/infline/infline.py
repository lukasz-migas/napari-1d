"""Infinite region"""
import typing as ty
from contextlib import contextmanager
from copy import copy

import numpy as np
<<<<<<< HEAD
from napari.layers.base import Layer, no_op
from napari.layers.shapes._shapes_utils import create_box
=======
from napari.layers.base import no_op
>>>>>>> 256dd3be
from napari.layers.utils.color_transformations import (
    ColorType,
    normalize_and_broadcast_colors,
    transform_color,
    transform_color_with_defaults,
)
from napari.utils.events import Event
from napari.utils.misc import ensure_iterable

<<<<<<< HEAD
from ._infline import infline_classes
from ._infline_constants import Box, Mode, Orientation
from ._infline_list import InfiniteLineList
=======
from ..base import BaseLayer
from ._infline_constants import Mode, Orientation
>>>>>>> 256dd3be
from ._infline_mouse_bindings import add, highlight, move, select
from ._infline_utils import get_default_infline_type, parse_inf_line_orientation

REV_TOOL_HELP = {
    "Hold <space> to pan/zoom, select line by clicking on it and then move mouse left-right or up-down.": {Mode.MOVE},
    "Hold <space> to pan/zoom, hold <ctrl> or drag along y-axis (vertical line), hold <shift> or drag along x-axis"
    " (horizontal line)": {Mode.ADD},
    "Hold <space> to pan/zoom, press <backspace> to remove selected": {Mode.SELECT},
    "Enter a selection mode to edit region properties": {Mode.PAN_ZOOM},
}
TOOL_HELP = {}
for t, modes in REV_TOOL_HELP.items():
    for m in modes:
        TOOL_HELP[m] = t


class InfLine(BaseLayer):
    """InfLine layer

    Parameters
    ----------
    data :
        Coordinates for N points in 2 dimensions.
    orientations : str or Orientation or list of str or list of Orientation
        If string, can be `vertical` or `horizontal`. If a list is supplied it must have the same length as the length
        of the `data` and each element will be applied to each infinite line otherwise the same value will be used for
        all lines.
    color : str, array-like
        If string can be any color name recognized by vispy or hex value if starting with `#`. If array-like must
        be 1-dimensional array with 3 or 4 elements.
    width : float
        Width of the line in pixel units.
    label : str
        Label to be displayed in the plot legend. (unused at the moment)
    name : str
        Name of the layer.
    metadata : dict
        Layer metadata.
    scale : tuple of float
        Scale factors for the layer.
    translate : tuple of float
        Translation values for the layer.
    rotate : float, 3-tuple of float, or n-D array.
        If a float convert into a 2D rotation matrix using that value as an angle. If 3-tuple convert into a 3D
        rotation matrix, using a yaw, pitch, roll convention. Otherwise assume an nD rotation. Angles are assumed
        to be in degrees. They can be converted from radians with np.degrees if needed.
    shear : 1-D array or n-D array
        Either a vector of upper triangular values, or an nD shear matrix with ones along the main diagonal.
    affine : n-D array or napari.utils.transforms.Affine
        (N+1, N+1) affine transformation matrix in homogeneous coordinates. The first (N, N) entries correspond to a
        linear transform and the final column is a length N translation vector and a 1 or a napari `Affine` transform
        object. Applied as an extra transform on top of the provided scale, rotate, and shear values.
    opacity : float
        Opacity of the layer visual, between 0.0 and 1.0.
    blending : str
        One of a list of preset blending modes that determines how RGB and alpha values of the layer visual get mixed.
        Allowed values are {'opaque', 'translucent', 'translucent_no_depth', and 'additive'}.
    visible : bool
        Whether the layer visual is currently being displayed.
    """

    _drag_modes = {Mode.ADD: add, Mode.SELECT: select, Mode.PAN_ZOOM: no_op, Mode.MOVE: move}
    _move_modes = {Mode.ADD: no_op, Mode.SELECT: highlight, Mode.PAN_ZOOM: no_op, Mode.MOVE: no_op}
    _cursor_modes = {
        Mode.ADD: "standard",
        Mode.SELECT: "standard",
        Mode.PAN_ZOOM: "standard",
        Mode.MOVE: "cross",
    }

    _highlight_color = (0, 0.6, 1, 0.5)
    _highlight_width = 3

    def __init__(
        self,
        data,
        *,
<<<<<<< HEAD
        orientation="vertical",
        label="",
        color=(1.0, 1.0, 1.0, 1.0),
        width=1,
        z_index=0,
        # base parameters
=======
        # napari-1d parameters
        orientations="vertical",
        color=(1.0, 0.0, 0.0, 1.0),
        width=1,
        label="",
        # napari parameters
>>>>>>> 256dd3be
        name=None,
        metadata=None,
        scale=None,
        translate=None,
        rotate=None,
        shear=None,
        affine=None,
        opacity=1.0,
        blending="translucent",
        visible=True,
    ):
        # sanitize data
        data, orientation = parse_inf_line_orientation(data, orientation)
        if not len(data) == len(orientation):
            raise ValueError("The number of points and orientations is incorrect. They must be matched.")

        super().__init__(
            data,
            label=label,
            name=name,
            metadata=metadata,
            scale=scale,
            translate=translate,
            rotate=rotate,
            shear=shear,
            affine=affine,
            opacity=opacity,
            blending=blending,
            visible=visible,
        )
<<<<<<< HEAD
        self.events.add(
            color=Event, width=Event, label=Event, mode=Event, shifted=Event, highlight=Event, current_color=Event
        )
        # Flag set to false to block thumbnail refresh
        self._allow_thumbnail_update = True

        self._label = label
=======
        self.events.add(color=Event, width=Event, mode=Event, shifted=Event)

>>>>>>> 256dd3be
        self._width = width
        self._data_view = InfiniteLineList()

        # indices of selected lines
        self._value = (None, None)
        self._value_stored = (None, None)
        self._selected_data = set()
        self._selected_data_stored = set()

        self._drag_start = None
        self._drag_box = None
        self._drag_box_stored = None
        self._is_creating = False
        self._is_selecting = False
        self._moving_coordinates = None
        self._is_moving = False
        self._moving_value = (None, None)

        # change mode once to trigger the Mode setting logic
        self._mode = Mode.PAN_ZOOM
        self.mode = Mode.PAN_ZOOM
        self._status = self.mode

<<<<<<< HEAD
        self._init_lines(
            data,
            orientation=orientation,
            color=color,
            z_index=z_index,
        )
=======
        # each line can have its own color
        self._color = transform_color(color)
        # each line can be either horizontal or vertical
        self._orientations = [Orientation(orientation) for orientation in orientations]
>>>>>>> 256dd3be

        # set the current_* properties
        if len(data) > 0:
            self._current_color = self.color[-1]
        else:
            self._current_color = transform_color_with_defaults(
                num_entries=1,
                colors=color,
                elem_name="color",
                default="white",
            )

        self.visible = visible

    def add(
        self,
        data,
        *,
        orientation="vertical",
        color=None,
        z_index=None,
    ):
        """Add lines to the current layer.

<<<<<<< HEAD
        Parameters
        ----------
        data : Array | Tuple(float,str) | List[float | Tuple(float, str)] | Tuple(List[float], str)
            List of line data, where each element is either position or a tuple containing (position, orientation).
            When orientation is present, it overrides keyword argument `orientation`.
        orientation : string | list
            String of orientation type, must be one of "{'vertical', 'horizontal'}. If list is supplied it must be the
            same length as the length of `data` and each element will be applied to each region otherwise the same
            value will be used for all regions. Override by data orientation, if present.
        color : str | tuple | list
            If string can be any color name recognized by vispy or hex value if starting with `#`. If array-like must
            be 1-dimensional array with 3 or 4 elements. If a list is supplied it must be the same length as the length
            of `data` and each element will be applied to each shape otherwise the same value will be used for all
            lines.
        z_index : int | list
            Specifier of z order priority. Lines with higher z order are displayed on top of others. If a list is
            supplied it must be the same length as the length of `data` and each element will be applied to each shape
            otherwise the same value will be used for all shapes.
        """
        data, orientation = parse_inf_line_orientation(data, orientation)

        n_new_shapes = len(data)
        if color is None:
            color = self._get_new_color(n_new_shapes)
        if self._data_view is not None:
            z_index = z_index or max(self._data_view._z_index, default=-1) + 1
        else:
            z_index = z_index or 0

        if n_new_shapes > 0:
            self._add_line(
                data,
                orientation=orientation,
                color=color,
                z_index=z_index,
            )
            self.events.data(value=self.data)

    def _add_creating(self, pos, *, orientation="vertical", color=None, z_index=None) -> int:
        """Add new line and return the index of said line.

        Parameters
        ----------
        pos : float
            Position along the x-axis or y-axis.
        orientation : str or Orientation
            String of orientation type, must be one of "{'vertical', 'horizontal'}.
        color : str or tuple or list or array, optional
            If string can be any color name recognized by vispy or hex value if starting with `#`. If array-like must
            be 1-dimensional array with 3 or 4 elements.
        z_index : int, optional
            Specifier of z order priority. Lines with higher z order are displayed on top of others.

        Returns
        -------
        index : int
            Index of the just added line.
        """
        self.add(
            [pos],
            orientation=[orientation],
            color=[color] if color is not None else color,
            z_index=[z_index] if z_index is not None else z_index,
        )
        return len(self.data) - 1

    def move(self, index: int, pos: float, orientation=None, finished: bool = False):
        """Move line to new location.

        Parameters
        ----------
        index : int
            Index of the line.
        pos : float
            New position along the x-axis or y-axis.
        orientation : str or Orientation, optional
            String of orientation type, must be one of "{'vertical', 'horizontal'}. If one is not provided, only the
            position is changed.
        finished : bool
            Flag to indicate whether the `shifted` events should be emitted.
        """
        if index > len(self.data):
            raise ValueError("Selected index is larger than total number of elements.")
        self._data_view.edit(index, data=pos, new_orientation=orientation)
        self._emit_new_data()
        if finished:
            self.events.shifted(index=index)

    def _init_lines(self, data, *, orientation=None, color=None, z_index=None):
        """Add lines to the data view."""
        n = len(data)
        color = self._initialize_color(color, n_lines=n)
        with self.block_thumbnail_update():
            self._add_line(
                data,
                orientation=orientation,
                color=color,
                z_index=z_index,
            )
            self._data_view._update_z_order()

    def _add_line(
        self,
        data,
        *,
        orientation="vertical",
        color=None,
        z_index=None,
    ):
        """Add lines to the data view.

        Parameters
        ----------
        data : Array | Tuple(float,str) | List[float | Tuple(float, str)] | Tuple(List[float], str)
            List of line data, where each element is either position or a tuple containing (position, orientation).
            When orientation is present, it overrides keyword argument `orientation`.
        orientation : string | list
            String of orientation type, must be one of "{'vertical', 'horizontal'}. If list is supplied it must be the
            same length as the length of `data` and each element will be applied to each region otherwise the same
            value will be used for all regions. Override by data orientation, if present.
        color : str | tuple | list
            If string can be any color name recognized by vispy or hex value if starting with `#`. If array-like must
            be 1-dimensional array with 3 or 4 elements. If a list is supplied it must be the same length as the length
            of `data` and each element will be applied to each shape otherwise the same value will be used for all
            lines.
        z_index : int | list
            Specifier of z order priority. Lines with higher z order are displayed on top of others. If a list is
            supplied it must be the same length as the length of `data` and each element will be applied to each shape
            otherwise the same value will be used for all shapes.
        """
        if color is None:
            color = self._current_color
        if self._data_view is not None:
            z_index = z_index or max(self._data_view._z_index, default=-1) + 1
        else:
            z_index = z_index or 0

        if len(data) > 0:
            # transform the colors
            transformed_c = transform_color_with_defaults(
                num_entries=len(data),
                colors=color,
                elem_name="color",
                default="white",
            )
            transformed_color = normalize_and_broadcast_colors(len(data), transformed_c)

            # Turn input arguments into iterables
            region_inputs = zip(
                data,
                ensure_iterable(orientation),
                transformed_color,
                ensure_iterable(z_index),
            )
            self._add_line_to_view(region_inputs, self._data_view)

        self._display_order_stored = copy(self._dims_order)
        self._ndisplay_stored = copy(self._ndisplay)
        self._update_dims()

    @staticmethod
    def _add_line_to_view(infline_inputs, data_view):
        """Build new region and add them to the _data_view"""
        for d, ot, c, z in infline_inputs:
            infline_cls = infline_classes[Orientation(ot)]
            infline = infline_cls(d, z_index=z)

            # Add region
            data_view.add(infline, color=c, z_refresh=False)
        data_view._update_z_order()

    @staticmethod
    def _initialize_color(color, n_lines: int):
        """Get the face colors the Shapes layer will be initialized with

        Parameters
        ----------
        color : (N, 4) array or str
            The value for setting edge or face_color
        n_lines : int
            Number of lines to be initialized.

        Returns
        -------
        init_colors : (N, 4) array or str
            The calculated values for setting edge or face_color
        """
        if n_lines > 0:
            transformed_color = transform_color_with_defaults(
                num_entries=n_lines,
                colors=color,
                elem_name="color",
                default="white",
            )
            init_colors = normalize_and_broadcast_colors(n_lines, transformed_color)
        else:
            init_colors = np.empty((0, 4))
        return init_colors
=======
        self.visible = visible
>>>>>>> 256dd3be

    @property
    def mode(self) -> str:
        """str: Interactive mode

        Interactive mode. The normal, default mode is PAN_ZOOM, which
        allows for normal interactivity with the canvas.

        In MOVE the region is moved to new location
        """
        return str(self._mode)

    @mode.setter
    def mode(self, mode):
        mode, changed = self._mode_setter_helper(mode, Mode)
        if not changed:
            return

        assert mode is not None, mode
        old_mode = self._mode

        if mode == Mode.SELECT:
            self.selected_data = set()

        self.help = TOOL_HELP[mode]

        if mode != Mode.SELECT or old_mode != Mode.SELECT:
            self._selected_data_stored = set()

        self._mode = mode
        self._set_highlight()
        self.events.mode(mode=mode)

    @property
    def n_inflines(self) -> int:
        """Get number of inflines."""
        return len(self._data_view.inflines)

    @property
    def selected_data(self) -> set:
        """set: set of currently selected points."""
        return self._selected_data

    @selected_data.setter
    def selected_data(self, selected_data):
        self._selected_data = set(selected_data)

        # Update properties based on selected shapes
        if len(selected_data) > 0:
            selected_data_indices = list(selected_data)
            selected_face_colors = self.color[selected_data_indices]
            face_colors = np.unique(selected_face_colors, axis=0)
            if len(face_colors) == 1:
                face_color = face_colors[0]
                self.current_color = face_color

    @property
    def current_color(self):
        """Get current color."""
        return self._current_color

    @current_color.setter
    def current_color(self, color: ColorType):
        """Update current color."""
        self._current_color = transform_color(color)[0]

        # update properties
        if self._update_properties:
            for i in self.selected_data:
                self._data_view.update_color(i, self._current_color)
                self.events.color()
            self._update_thumbnail()
        self.events.current_color()

    def _get_state(self):
        """Get dictionary of layer state"""
        state = self._get_base_state()
        state.update({"data": self.data, "color": self.color, "label": self.label})
        return state

    def _update_thumbnail(self):
        """Update thumbnail with current data"""
        if self._is_moving is False and self._allow_thumbnail_update is True:
            thumbnail = np.zeros(self._thumbnail_shape)
            thumbnail[..., 3] = 1
            thumbnail[14:18] = (1.0, 1.0, 1.0, 1.0)
            thumbnail[:, 14:18] = (1.0, 1.0, 1.0, 1.0)
            thumbnail[..., 3] *= self.opacity
            self.thumbnail = thumbnail

    @property
    def _view_data(self) -> np.ndarray:
        """Get the coords of the points in view

        Returns
        -------
        view_data : (N x D) np.ndarray
            Array of coordinates for the N points in view
        """
        return self.data

    @property
    def data(self) -> np.ndarray:
        """Return data"""
        return self._data_view.data

    @data.setter
    def data(self, data):
        data, orientation = parse_inf_line_orientation(data)
        n_new_regions = len(data)
        if orientation is None:
            orientation = self.orientation

        color = self._data_view.color
        z_indices = self._data_view.z_indices

        # fewer shapes, trim attributes
        if self.n_regions > n_new_regions:
            orientation = orientation[:n_new_regions]
            z_indices = z_indices[:n_new_regions]
            color = color[:n_new_regions]
        # more shapes, add attributes
        elif self.n_regions < n_new_regions:
            n_shapes_difference = n_new_regions - self.n_regions
            orientation = orientation + [get_default_infline_type(orientation)] * n_shapes_difference
            z_indices = z_indices + [0] * n_shapes_difference
            color = np.concatenate((color, self._get_new_color(n_shapes_difference)))
        self._data_view = InfiniteLineList()
        self.add(data, orientation=orientation, color=color, z_index=z_indices)

        self._update_dims()
        self.events.data(value=self.data)
        self._set_editable()

    @property
    def orientation(self) -> ty.List[Orientation]:
        """Return list of orientations."""
        return self._data_view.orientations

    def remove_selected(self):
        """Remove any selected shapes."""
        index = list(self.selected_data)
        to_remove = sorted(index, reverse=True)
        for ind in to_remove:
            self._data_view.remove(ind)
        self.selected_data = set()
        self._emit_new_data()

    def _emit_new_data(self):
        self._update_dims()
        self.events.data(value=self.data)
        self._set_editable()

    def _get_new_color(self, adding: int):
        """Get the color for the shape(s) to be added.

        Parameters
        ----------
        adding : int
            the number of shapes that were added
            (and thus the number of color entries to add)

        Returns
        -------
        new_colors : (N, 4) array
            (Nx4) RGBA array of colors for the N new shapes
        """
        new_colors = np.tile(self._current_color, (adding, 1))
        return new_colors

    @property
    def color(self) -> np.ndarray:
        """Get color"""
        return self._data_view.color

    @color.setter
    def color(self, color):
        self._data_view.color = color
        self.events.color()
        self._update_thumbnail()

    @property
    def width(self):
        """Get width"""
        return self._width

    @width.setter
    def width(self, value: float):
        self._width = value
        self.events.width()

    def _set_view_slice(self):
        self.events.set_data()

    def _get_value(self, position):
        """Value of the data at a position in data coordinates"""
        coord = position[0:2]  # always two-d so two coordinates needed

        # Check selected region
        value = None
        if value is None:
            # Check if mouse inside shape
            infline = self._data_view.inside(coord)
            value = (infline, None)
        return value

    @property
    def _extent_data(self) -> np.ndarray:
        return np.full((2, 2), np.nan)

    def _set_highlight(self, force=False):
        """Render highlights.

        Parameters
        ----------
        force : bool
            Bool that forces a redraw to occur when `True`.
        """
        # Check if any shape or vertex ids have changed since last call
        if (
            self.selected_data == self._selected_data_stored
            and np.all(self._value == self._value_stored)
            and np.all(self._drag_box == self._drag_box_stored)
        ) and not force:
            return
        self._selected_data_stored = copy(self.selected_data)
        self._value_stored = copy(self._value)
        self._drag_box_stored = copy(self._drag_box)
        self.events.highlight()

    @contextmanager
    def block_thumbnail_update(self):
        """Use this context manager to block thumbnail updates"""
        self._allow_thumbnail_update = False
        yield
        self._allow_thumbnail_update = True

    def _compute_box(self):
        """Compute location of highlight vertices and box for rendering.

        Returns
        -------
        edge_color : str
            String of the edge color of the Markers and Line for the box
        pos : np.ndarray
            Nx2 array of vertices of the box that will be rendered using a
            Vispy Line
        """
        if self._is_selecting:
            # If currently dragging a selection box just show an outline of
            # that box
            edge_color = self._highlight_color
            box = create_box(self._drag_box)
            # Use a subset of the vertices of the interaction_box to plot
            # the line around the edge
            pos = box[Box.LINE][:, ::-1]
        else:
            # Otherwise show nothing
            edge_color = "white"
            pos = None
        return edge_color, pos, self._highlight_width<|MERGE_RESOLUTION|>--- conflicted
+++ resolved
@@ -4,12 +4,7 @@
 from copy import copy
 
 import numpy as np
-<<<<<<< HEAD
-from napari.layers.base import Layer, no_op
-from napari.layers.shapes._shapes_utils import create_box
-=======
 from napari.layers.base import no_op
->>>>>>> 256dd3be
 from napari.layers.utils.color_transformations import (
     ColorType,
     normalize_and_broadcast_colors,
@@ -19,14 +14,10 @@
 from napari.utils.events import Event
 from napari.utils.misc import ensure_iterable
 
-<<<<<<< HEAD
+from ..base import BaseLayer
 from ._infline import infline_classes
 from ._infline_constants import Box, Mode, Orientation
 from ._infline_list import InfiniteLineList
-=======
-from ..base import BaseLayer
-from ._infline_constants import Mode, Orientation
->>>>>>> 256dd3be
 from ._infline_mouse_bindings import add, highlight, move, select
 from ._infline_utils import get_default_infline_type, parse_inf_line_orientation
 
@@ -104,21 +95,12 @@
         self,
         data,
         *,
-<<<<<<< HEAD
         orientation="vertical",
-        label="",
         color=(1.0, 1.0, 1.0, 1.0),
         width=1,
         z_index=0,
+        label="",
         # base parameters
-=======
-        # napari-1d parameters
-        orientations="vertical",
-        color=(1.0, 0.0, 0.0, 1.0),
-        width=1,
-        label="",
-        # napari parameters
->>>>>>> 256dd3be
         name=None,
         metadata=None,
         scale=None,
@@ -149,18 +131,10 @@
             blending=blending,
             visible=visible,
         )
-<<<<<<< HEAD
-        self.events.add(
-            color=Event, width=Event, label=Event, mode=Event, shifted=Event, highlight=Event, current_color=Event
-        )
+        self.events.add(color=Event, width=Event, mode=Event, shifted=Event, highlight=Event, current_color=Event)
         # Flag set to false to block thumbnail refresh
         self._allow_thumbnail_update = True
 
-        self._label = label
-=======
-        self.events.add(color=Event, width=Event, mode=Event, shifted=Event)
-
->>>>>>> 256dd3be
         self._width = width
         self._data_view = InfiniteLineList()
 
@@ -184,19 +158,12 @@
         self.mode = Mode.PAN_ZOOM
         self._status = self.mode
 
-<<<<<<< HEAD
         self._init_lines(
             data,
             orientation=orientation,
             color=color,
             z_index=z_index,
         )
-=======
-        # each line can have its own color
-        self._color = transform_color(color)
-        # each line can be either horizontal or vertical
-        self._orientations = [Orientation(orientation) for orientation in orientations]
->>>>>>> 256dd3be
 
         # set the current_* properties
         if len(data) > 0:
@@ -221,7 +188,6 @@
     ):
         """Add lines to the current layer.
 
-<<<<<<< HEAD
         Parameters
         ----------
         data : Array | Tuple(float,str) | List[float | Tuple(float, str)] | Tuple(List[float], str)
@@ -420,9 +386,6 @@
         else:
             init_colors = np.empty((0, 4))
         return init_colors
-=======
-        self.visible = visible
->>>>>>> 256dd3be
 
     @property
     def mode(self) -> str:
@@ -671,6 +634,8 @@
             Nx2 array of vertices of the box that will be rendered using a
             Vispy Line
         """
+        from napari.layers.shapes._shapes_utils import create_box
+
         if self._is_selecting:
             # If currently dragging a selection box just show an outline of
             # that box
