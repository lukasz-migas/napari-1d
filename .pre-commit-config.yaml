repos:
-   repo: https://github.com/pre-commit/pre-commit-hooks
    rev: v4.4.0
    hooks:
    - id: no-commit-to-branch
      args: ['--branch', 'master', "--branch", "main"]
-   repo: https://github.com/MarcoGorelli/absolufy-imports
    rev: v0.3.1
    hooks:
    -   id: absolufy-imports
        exclude: _vendor|vendored|examples
-   repo: https://github.com/hadialqattan/pycln
    rev: v2.1.3
    hooks:
    - id: pycln
-   repo: https://github.com/pycqa/isort
    rev: 5.12.0
    hooks:
    - id: isort
<<<<<<< HEAD
=======
-   repo: https://github.com/asottile/pyupgrade
    rev: v3.3.1
    hooks:
    - id: pyupgrade
      args: ["--py37-plus"]
>>>>>>> fd39063b
-   repo: https://github.com/psf/black
    rev: 23.1.0
    hooks:
    - id: black
      pass_filenames: true
-   repo: https://github.com/asottile/pyupgrade
    rev: v3.3.1
    hooks:
    - id: pyupgrade
      args: ["--py38-plus", "--keep-runtime-typing"]
-   repo: https://github.com/PyCQA/flake8
    rev: 6.0.0
    hooks:
    - id: flake8
      pass_filenames: true
-   repo: https://github.com/seddonym/import-linter
<<<<<<< HEAD
    rev: v1.6.0
=======
    rev: v1.7.0
>>>>>>> fd39063b
    hooks:
    - id: import-linter
      stages: [manual]<|MERGE_RESOLUTION|>--- conflicted
+++ resolved
@@ -8,7 +8,7 @@
     rev: v0.3.1
     hooks:
     -   id: absolufy-imports
-        exclude: _vendor|vendored|examples
+        exclude: _vendor|vendored|examples|examples_with_napari
 -   repo: https://github.com/hadialqattan/pycln
     rev: v2.1.3
     hooks:
@@ -17,14 +17,6 @@
     rev: 5.12.0
     hooks:
     - id: isort
-<<<<<<< HEAD
-=======
--   repo: https://github.com/asottile/pyupgrade
-    rev: v3.3.1
-    hooks:
-    - id: pyupgrade
-      args: ["--py37-plus"]
->>>>>>> fd39063b
 -   repo: https://github.com/psf/black
     rev: 23.1.0
     hooks:
@@ -41,11 +33,8 @@
     - id: flake8
       pass_filenames: true
 -   repo: https://github.com/seddonym/import-linter
-<<<<<<< HEAD
-    rev: v1.6.0
-=======
+
     rev: v1.7.0
->>>>>>> fd39063b
     hooks:
     - id: import-linter
       stages: [manual]